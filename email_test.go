package email

import (
	"fmt"
	"log"
	"strings"
	"testing"

	"bufio"
	"bytes"
	"crypto/rand"
	"crypto/tls"
	"io"
	"io/ioutil"
	"mime"
	"mime/multipart"
	"mime/quotedprintable"
	"net/mail"
	"net/smtp"
	"net/textproto"
)

func prepareEmail() *Email {
	e := NewEmail()
	e.From = "Jordan Wright <test@example.com>"
	e.To = []string{"test@example.com"}
	e.Bcc = []string{"test_bcc@example.com"}
	e.Cc = []string{"test_cc@example.com"}
	e.Subject = "Awesome Subject"
	return e
}

func basicTests(t *testing.T, e *Email) *mail.Message {
	raw, err := e.Bytes()
	if err != nil {
		t.Fatal("Failed to render message: ", e)
	}

	msg, err := mail.ReadMessage(bytes.NewBuffer(raw))
	if err != nil {
		t.Fatal("Could not parse rendered message: ", err)
	}

	expectedHeaders := map[string]string{
		"To":      "<test@example.com>",
		"From":    "\"Jordan Wright\" <test@example.com>",
		"Cc":      "<test_cc@example.com>",
		"Subject": "Awesome Subject",
	}

	for header, expected := range expectedHeaders {
		if val := msg.Header.Get(header); val != expected {
			t.Errorf("Wrong value for message header %s: %v != %v", header, expected, val)
		}
	}
	return msg
}

func TestEmailText(t *testing.T) {
	e := prepareEmail()
	e.Text = []byte("Text Body is, of course, supported!\n")

	msg := basicTests(t, e)

	// Were the right headers set?
	ct := msg.Header.Get("Content-type")
	mt, _, err := mime.ParseMediaType(ct)
	if err != nil {
		t.Fatal("Content-type header is invalid: ", ct)
	} else if mt != "text/plain" {
		t.Fatalf("Content-type expected \"text/plain\", not %v", mt)
	}
}

func TestEmailWithHTMLAttachments(t *testing.T) {
	e := prepareEmail()

	// Set plain text to exercise "mime/alternative"
	e.Text = []byte("Text Body is, of course, supported!\n")

	e.HTML = []byte("<html><body>This is a text.</body></html>")

	// Set HTML attachment to exercise "mime/related".
	attachment, err := e.Attach(bytes.NewBufferString("Rad attachment"), "rad.txt", "image/png; charset=utf-8")
	if err != nil {
		t.Fatal("Could not add an attachment to the message: ", err)
	}
	attachment.HTMLRelated = true

	b, err := e.Bytes()
	if err != nil {
		t.Fatal("Could not serialize e-mail:", err)
	}

	// Print the bytes for ocular validation and make sure no errors.
	//fmt.Println(string(b))

	// TODO: Verify the attachments.
	s := &trimReader{rd: bytes.NewBuffer(b)}
	tp := textproto.NewReader(bufio.NewReader(s))
	// Parse the main headers
	hdrs, err := tp.ReadMIMEHeader()
	if err != nil {
		t.Fatal("Could not parse the headers:", err)
	}
	// Recursively parse the MIME parts
	ps, err := parseMIMEParts(hdrs, tp.R)
	if err != nil {
		t.Fatal("Could not parse the MIME parts recursively:", err)
	}

	plainTextFound := false
	htmlFound := false
	imageFound := false
	if expected, actual := 3, len(ps); actual != expected {
		t.Error("Unexpected number of parts. Expected:", expected, "Was:", actual)
	}
	for _, part := range ps {
		// part has "header" and "body []byte"
		cd := part.header.Get("Content-Disposition")
		ct := part.header.Get("Content-Type")
		if strings.Contains(ct, "image/png") && strings.HasPrefix(cd, "inline") {
			imageFound = true
		}
		if strings.Contains(ct, "text/html") {
			htmlFound = true
		}
		if strings.Contains(ct, "text/plain") {
			plainTextFound = true
		}
	}

	if !plainTextFound {
		t.Error("Did not find plain text part.")
	}
	if !htmlFound {
		t.Error("Did not find HTML part.")
	}
	if !imageFound {
		t.Error("Did not find image part.")
	}
}

func TestEmailWithHTMLAttachmentsHTMLOnly(t *testing.T) {
	e := prepareEmail()

	e.HTML = []byte("<html><body>This is a text.</body></html>")

	// Set HTML attachment to exercise "mime/related".
	attachment, err := e.Attach(bytes.NewBufferString("Rad attachment"), "rad.txt", "image/png; charset=utf-8")
	if err != nil {
		t.Fatal("Could not add an attachment to the message: ", err)
	}
	attachment.HTMLRelated = true

	b, err := e.Bytes()
	if err != nil {
		t.Fatal("Could not serialize e-mail:", err)
	}

	// Print the bytes for ocular validation and make sure no errors.
	//fmt.Println(string(b))

	// TODO: Verify the attachments.
	s := &trimReader{rd: bytes.NewBuffer(b)}
	tp := textproto.NewReader(bufio.NewReader(s))
	// Parse the main headers
	hdrs, err := tp.ReadMIMEHeader()
	if err != nil {
		t.Fatal("Could not parse the headers:", err)
	}

	if !strings.HasPrefix(hdrs.Get("Content-Type"), "multipart/related") {
		t.Error("Envelope Content-Type is not multipart/related: ", hdrs["Content-Type"])
	}

	// Recursively parse the MIME parts
	ps, err := parseMIMEParts(hdrs, tp.R)
	if err != nil {
		t.Fatal("Could not parse the MIME parts recursively:", err)
	}

	htmlFound := false
	imageFound := false
	if expected, actual := 2, len(ps); actual != expected {
		t.Error("Unexpected number of parts. Expected:", expected, "Was:", actual)
	}
	for _, part := range ps {
		// part has "header" and "body []byte"
		ct := part.header.Get("Content-Type")
		if strings.Contains(ct, "image/png") {
			imageFound = true
		}
		if strings.Contains(ct, "text/html") {
			htmlFound = true
		}
	}

	if !htmlFound {
		t.Error("Did not find HTML part.")
	}
	if !imageFound {
		t.Error("Did not find image part.")
	}
}

func TestEmailHTML(t *testing.T) {
	e := prepareEmail()
	e.HTML = []byte("<h1>Fancy Html is supported, too!</h1>\n")

	msg := basicTests(t, e)

	// Were the right headers set?
	ct := msg.Header.Get("Content-type")
	mt, _, err := mime.ParseMediaType(ct)
	if err != nil {
		t.Fatalf("Content-type header is invalid: %#v", ct)
	} else if mt != "text/html" {
		t.Fatalf("Content-type expected \"text/html\", not %v", mt)
	}
}

func TestEmailTextAttachment(t *testing.T) {
	e := prepareEmail()
	e.Text = []byte("Text Body is, of course, supported!\n")
	_, err := e.Attach(bytes.NewBufferString("Rad attachment"), "rad.txt", "text/plain; charset=utf-8")
	if err != nil {
		t.Fatal("Could not add an attachment to the message: ", err)
	}

	msg := basicTests(t, e)

	// Were the right headers set?
	ct := msg.Header.Get("Content-type")
	mt, params, err := mime.ParseMediaType(ct)
	if err != nil {
		t.Fatal("Content-type header is invalid: ", ct)
	} else if mt != "multipart/mixed" {
		t.Fatalf("Content-type expected \"multipart/mixed\", not %v", mt)
	}
	b := params["boundary"]
	if b == "" {
		t.Fatalf("Invalid or missing boundary parameter: %#v", b)
	}
	if len(params) != 1 {
		t.Fatal("Unexpected content-type parameters")
	}

	// Is the generated message parsable?
	mixed := multipart.NewReader(msg.Body, params["boundary"])

	text, err := mixed.NextPart()
	if err != nil {
		t.Fatalf("Could not find text component of email: %s", err)
	}

	// Does the text portion match what we expect?
	mt, _, err = mime.ParseMediaType(text.Header.Get("Content-type"))
	if err != nil {
		t.Fatal("Could not parse message's Content-Type")
	} else if mt != "text/plain" {
		t.Fatal("Message missing text/plain")
	}
	plainText, err := ioutil.ReadAll(text)
	if err != nil {
		t.Fatal("Could not read plain text component of message: ", err)
	}
	if !bytes.Equal(plainText, []byte("Text Body is, of course, supported!\r\n")) {
		t.Fatalf("Plain text is broken: %#q", plainText)
	}

	// Check attachments.
	_, err = mixed.NextPart()
	if err != nil {
		t.Fatalf("Could not find attachment component of email: %s", err)
	}

	if _, err = mixed.NextPart(); err != io.EOF {
		t.Error("Expected only text and one attachment!")
	}
}

func TestEmailTextHtmlAttachment(t *testing.T) {
	e := prepareEmail()
	e.Text = []byte("Text Body is, of course, supported!\n")
	e.HTML = []byte("<h1>Fancy Html is supported, too!</h1>\n")
	_, err := e.Attach(bytes.NewBufferString("Rad attachment"), "rad.txt", "text/plain; charset=utf-8")
	if err != nil {
		t.Fatal("Could not add an attachment to the message: ", err)
	}

	msg := basicTests(t, e)

	// Were the right headers set?
	ct := msg.Header.Get("Content-type")
	mt, params, err := mime.ParseMediaType(ct)
	if err != nil {
		t.Fatal("Content-type header is invalid: ", ct)
	} else if mt != "multipart/mixed" {
		t.Fatalf("Content-type expected \"multipart/mixed\", not %v", mt)
	}
	b := params["boundary"]
	if b == "" {
		t.Fatal("Unexpected empty boundary parameter")
	}
	if len(params) != 1 {
		t.Fatal("Unexpected content-type parameters")
	}

	// Is the generated message parsable?
	mixed := multipart.NewReader(msg.Body, params["boundary"])

	text, err := mixed.NextPart()
	if err != nil {
		t.Fatalf("Could not find text component of email: %s", err)
	}

	// Does the text portion match what we expect?
	mt, params, err = mime.ParseMediaType(text.Header.Get("Content-type"))
	if err != nil {
		t.Fatal("Could not parse message's Content-Type")
	} else if mt != "multipart/alternative" {
		t.Fatal("Message missing multipart/alternative")
	}
	mpReader := multipart.NewReader(text, params["boundary"])
	part, err := mpReader.NextPart()
	if err != nil {
		t.Fatal("Could not read plain text component of message: ", err)
	}
	plainText, err := ioutil.ReadAll(part)
	if err != nil {
		t.Fatal("Could not read plain text component of message: ", err)
	}
	if !bytes.Equal(plainText, []byte("Text Body is, of course, supported!\r\n")) {
		t.Fatalf("Plain text is broken: %#q", plainText)
	}

	// Check attachments.
	_, err = mixed.NextPart()
	if err != nil {
		t.Fatalf("Could not find attachment component of email: %s", err)
	}

	if _, err = mixed.NextPart(); err != io.EOF {
		t.Error("Expected only text and one attachment!")
	}
}

func TestEmailAttachment(t *testing.T) {
	e := prepareEmail()
	_, err := e.Attach(bytes.NewBufferString("Rad attachment"), "rad.txt", "text/plain; charset=utf-8")
	if err != nil {
		t.Fatal("Could not add an attachment to the message: ", err)
	}
	msg := basicTests(t, e)

	// Were the right headers set?
	ct := msg.Header.Get("Content-type")
	mt, params, err := mime.ParseMediaType(ct)
	if err != nil {
		t.Fatal("Content-type header is invalid: ", ct)
	} else if mt != "multipart/mixed" {
		t.Fatalf("Content-type expected \"multipart/mixed\", not %v", mt)
	}
	b := params["boundary"]
	if b == "" {
		t.Fatal("Unexpected empty boundary parameter")
	}
	if len(params) != 1 {
		t.Fatal("Unexpected content-type parameters")
	}

	// Is the generated message parsable?
	mixed := multipart.NewReader(msg.Body, params["boundary"])

	// Check attachments.
	a, err := mixed.NextPart()
	if err != nil {
		t.Fatalf("Could not find attachment component of email: %s", err)
	}

	if !strings.HasPrefix(a.Header.Get("Content-Disposition"), "attachment") {
		t.Fatalf("Content disposition is not attachment: %s", a.Header.Get("Content-Disposition"))
	}

	if _, err = mixed.NextPart(); err != io.EOF {
		t.Error("Expected only one attachment!")
	}
}

func TestHeaderEncoding(t *testing.T) {
	cases := []struct {
		field string
		have  string
		want  string
	}{
		{
			field: "From",
			have:  "Needs Encóding <encoding@example.com>, Only ASCII <foo@example.com>",
			want:  "=?utf-8?q?Needs_Enc=C3=B3ding?= <encoding@example.com>, \"Only ASCII\" <foo@example.com>\r\n",
		},
		{
			field: "To",
			have:  "Keith Moore <moore@cs.utk.edu>, Keld Jørn Simonsen <keld@dkuug.dk>",
			want:  "\"Keith Moore\" <moore@cs.utk.edu>, =?utf-8?q?Keld_J=C3=B8rn_Simonsen?= <keld@dkuug.dk>\r\n",
		},
		{
			field: "Cc",
			have:  "Needs Encóding <encoding@example.com>, \"Test :)\" <test@localhost>",
			want:  "=?utf-8?q?Needs_Enc=C3=B3ding?= <encoding@example.com>, \"Test :)\" <test@localhost>\r\n",
		},
		{
			field: "Subject",
			have:  "Subject with a 🐟",
			want:  "=?UTF-8?q?Subject_with_a_=F0=9F=90=9F?=\r\n",
		},
		{
			field: "Subject",
			have:  "Subject with only ASCII",
			want:  "Subject with only ASCII\r\n",
		},
	}
	buff := &bytes.Buffer{}
	for _, c := range cases {
		header := make(textproto.MIMEHeader)
		header.Add(c.field, c.have)
		buff.Reset()
		headerToBytes(buff, header)
		want := fmt.Sprintf("%s: %s", c.field, c.want)
		got := buff.String()
		if got != want {
			t.Errorf("invalid utf-8 header encoding. \nwant:%#v\ngot: %#v", want, got)
		}
	}
}

func TestEmailFromReader(t *testing.T) {
	ex := &Email{
		Subject: "Test Subject",
		To:      []string{"Jordan Wright <jmwright798@gmail.com>", "also@example.com"},
		From:    "Jordan Wright <jmwright798@gmail.com>",
		ReplyTo: []string{"Jordan Wright <jmwright798@gmail.com>"},
		Cc:      []string{"one@example.com", "Two <two@example.com>"},
		Bcc:     []string{"three@example.com", "Four <four@example.com>"},
		Text:    []byte("This is a test email with HTML Formatting. It also has very long lines so\nthat the content must be wrapped if using quoted-printable decoding.\n"),
		HTML:    []byte("<div dir=\"ltr\">This is a test email with <b>HTML Formatting.</b>\u00a0It also has very long lines so that the content must be wrapped if using quoted-printable decoding.</div>\n"),
	}
	raw := []byte(`
	MIME-Version: 1.0
Subject: Test Subject
From: Jordan Wright <jmwright798@gmail.com>
Reply-To: Jordan Wright <jmwright798@gmail.com>
To: Jordan Wright <jmwright798@gmail.com>, also@example.com
Cc: one@example.com, Two <two@example.com>
Bcc: three@example.com, Four <four@example.com>
Content-Type: multipart/alternative; boundary=001a114fb3fc42fd6b051f834280

--001a114fb3fc42fd6b051f834280
Content-Type: text/plain; charset=UTF-8

This is a test email with HTML Formatting. It also has very long lines so
that the content must be wrapped if using quoted-printable decoding.

--001a114fb3fc42fd6b051f834280
Content-Type: text/html; charset=UTF-8
Content-Transfer-Encoding: quoted-printable

<div dir=3D"ltr">This is a test email with <b>HTML Formatting.</b>=C2=A0It =
also has very long lines so that the content must be wrapped if using quote=
d-printable decoding.</div>

--001a114fb3fc42fd6b051f834280--`)
	e, err := NewEmailFromReader(bytes.NewReader(raw))
	if err != nil {
		t.Fatalf("Error creating email %s", err.Error())
	}
	if e.Subject != ex.Subject {
		t.Fatalf("Incorrect subject. %#q != %#q", e.Subject, ex.Subject)
	}
	if !bytes.Equal(e.Text, ex.Text) {
		t.Fatalf("Incorrect text: %#q != %#q", e.Text, ex.Text)
	}
	if !bytes.Equal(e.HTML, ex.HTML) {
		t.Fatalf("Incorrect HTML: %#q != %#q", e.HTML, ex.HTML)
	}
	if e.From != ex.From {
		t.Fatalf("Incorrect \"From\": %#q != %#q", e.From, ex.From)
	}
	if len(e.To) != len(ex.To) {
		t.Fatalf("Incorrect number of \"To\" addresses: %v != %v", len(e.To), len(ex.To))
	}
	if e.To[0] != ex.To[0] {
		t.Fatalf("Incorrect \"To[0]\": %#q != %#q", e.To[0], ex.To[0])
	}
	if e.To[1] != ex.To[1] {
		t.Fatalf("Incorrect \"To[1]\": %#q != %#q", e.To[1], ex.To[1])
	}
	if len(e.Cc) != len(ex.Cc) {
		t.Fatalf("Incorrect number of \"Cc\" addresses: %v != %v", len(e.Cc), len(ex.Cc))
	}
	if e.Cc[0] != ex.Cc[0] {
		t.Fatalf("Incorrect \"Cc[0]\": %#q != %#q", e.Cc[0], ex.Cc[0])
	}
	if e.Cc[1] != ex.Cc[1] {
		t.Fatalf("Incorrect \"Cc[1]\": %#q != %#q", e.Cc[1], ex.Cc[1])
	}
	if len(e.Bcc) != len(ex.Bcc) {
		t.Fatalf("Incorrect number of \"Bcc\" addresses: %v != %v", len(e.Bcc), len(ex.Bcc))
	}
	if e.Bcc[0] != ex.Bcc[0] {
		t.Fatalf("Incorrect \"Bcc[0]\": %#q != %#q", e.Cc[0], ex.Cc[0])
	}
	if e.Bcc[1] != ex.Bcc[1] {
		t.Fatalf("Incorrect \"Bcc[1]\": %#q != %#q", e.Bcc[1], ex.Bcc[1])
	}
<<<<<<< HEAD

=======
	if len(e.ReplyTo) != len(ex.ReplyTo) {
		t.Fatalf("Incorrect number of \"Reply-To\" addresses: %v != %v", len(e.ReplyTo), len(ex.ReplyTo))
	}
	if e.ReplyTo[0] != ex.ReplyTo[0] {
		t.Fatalf("Incorrect \"ReplyTo\": %#q != %#q", e.ReplyTo[0], ex.ReplyTo[0])
	}
>>>>>>> 943e75fe
}

func TestNonAsciiEmailFromReader(t *testing.T) {
	ex := &Email{
		Subject: "Test Subject",
		To:      []string{"Anaïs <anais@example.org>"},
		Cc:      []string{"Patrik Fältström <paf@example.com>"},
		From:    "Mrs ValÃ©rie Dupont <valerie.dupont@example.com>",
		Text:    []byte("This is a test message!"),
	}
	raw := []byte(`
	MIME-Version: 1.0
Subject: =?UTF-8?Q?Test Subject?=
From: Mrs =?ISO-8859-1?Q?Val=C3=A9rie=20Dupont?= <valerie.dupont@example.com>
To: =?utf-8?q?Ana=C3=AFs?= <anais@example.org>
Cc: =?ISO-8859-1?Q?Patrik_F=E4ltstr=F6m?= <paf@example.com>
Content-type: text/plain; charset=ISO-8859-1

This is a test message!`)
	e, err := NewEmailFromReader(bytes.NewReader(raw))
	if err != nil {
		t.Fatalf("Error creating email %s", err.Error())
	}
	if e.Subject != ex.Subject {
		t.Fatalf("Incorrect subject. %#q != %#q", e.Subject, ex.Subject)
	}
	if e.From != ex.From {
		t.Fatalf("Incorrect \"From\": %#q != %#q", e.From, ex.From)
	}
	if e.To[0] != ex.To[0] {
		t.Fatalf("Incorrect \"To\": %#q != %#q", e.To, ex.To)
	}
	if e.Cc[0] != ex.Cc[0] {
		t.Fatalf("Incorrect \"Cc\": %#q != %#q", e.Cc, ex.Cc)
	}
}

func TestNonMultipartEmailFromReader(t *testing.T) {
	ex := &Email{
		Text:    []byte("This is a test message!"),
		Subject: "Example Subject (no MIME Type)",
		Headers: textproto.MIMEHeader{},
	}
	ex.Headers.Add("Content-Type", "text/plain; charset=us-ascii")
	ex.Headers.Add("Message-ID", "<foobar@example.com>")
	raw := []byte(`From: "Foo Bar" <foobar@example.com>
Content-Type: text/plain
To: foobar@example.com
Subject: Example Subject (no MIME Type)
Message-ID: <foobar@example.com>

This is a test message!`)
	e, err := NewEmailFromReader(bytes.NewReader(raw))
	if err != nil {
		t.Fatalf("Error creating email %s", err.Error())
	}
	if ex.Subject != e.Subject {
		t.Errorf("Incorrect subject. %#q != %#q\n", ex.Subject, e.Subject)
	}
	if !bytes.Equal(ex.Text, e.Text) {
		t.Errorf("Incorrect body. %#q != %#q\n", ex.Text, e.Text)
	}
	if ex.Headers.Get("Message-ID") != e.Headers.Get("Message-ID") {
		t.Errorf("Incorrect message ID. %#q != %#q\n", ex.Headers.Get("Message-ID"), e.Headers.Get("Message-ID"))
	}
}

func TestBase64EmailFromReader(t *testing.T) {
	ex := &Email{
		Subject: "Test Subject",
		To:      []string{"Jordan Wright <jmwright798@gmail.com>"},
		From:    "Jordan Wright <jmwright798@gmail.com>",
		Text:    []byte("This is a test email with HTML Formatting. It also has very long lines so that the content must be wrapped if using quoted-printable decoding."),
		HTML:    []byte("<div dir=\"ltr\">This is a test email with <b>HTML Formatting.</b>\u00a0It also has very long lines so that the content must be wrapped if using quoted-printable decoding.</div>\n"),
	}
	raw := []byte(`
		MIME-Version: 1.0
Subject: Test Subject
From: Jordan Wright <jmwright798@gmail.com>
To: Jordan Wright <jmwright798@gmail.com>
Content-Type: multipart/alternative; boundary=001a114fb3fc42fd6b051f834280

--001a114fb3fc42fd6b051f834280
Content-Type: text/plain; charset=UTF-8
Content-Transfer-Encoding: base64

VGhpcyBpcyBhIHRlc3QgZW1haWwgd2l0aCBIVE1MIEZvcm1hdHRpbmcuIEl0IGFsc28gaGFzIHZl
cnkgbG9uZyBsaW5lcyBzbyB0aGF0IHRoZSBjb250ZW50IG11c3QgYmUgd3JhcHBlZCBpZiB1c2lu
ZyBxdW90ZWQtcHJpbnRhYmxlIGRlY29kaW5nLg==

--001a114fb3fc42fd6b051f834280
Content-Type: text/html; charset=UTF-8
Content-Transfer-Encoding: quoted-printable

<div dir=3D"ltr">This is a test email with <b>HTML Formatting.</b>=C2=A0It =
also has very long lines so that the content must be wrapped if using quote=
d-printable decoding.</div>

--001a114fb3fc42fd6b051f834280--`)
	e, err := NewEmailFromReader(bytes.NewReader(raw))
	if err != nil {
		t.Fatalf("Error creating email %s", err.Error())
	}
	if e.Subject != ex.Subject {
		t.Fatalf("Incorrect subject. %#q != %#q", e.Subject, ex.Subject)
	}
	if !bytes.Equal(e.Text, ex.Text) {
		t.Fatalf("Incorrect text: %#q != %#q", e.Text, ex.Text)
	}
	if !bytes.Equal(e.HTML, ex.HTML) {
		t.Fatalf("Incorrect HTML: %#q != %#q", e.HTML, ex.HTML)
	}
	if e.From != ex.From {
		t.Fatalf("Incorrect \"From\": %#q != %#q", e.From, ex.From)
	}
}

func TestAttachmentEmailFromReader(t *testing.T) {
	ex := &Email{
		Subject: "Test Subject",
		To:      []string{"Jordan Wright <jmwright798@gmail.com>"},
		From:    "Jordan Wright <jmwright798@gmail.com>",
		Text:    []byte("Simple text body"),
		HTML:    []byte("<div dir=\"ltr\">Simple HTML body</div>\n"),
	}
	a, err := ex.Attach(bytes.NewReader([]byte("Let's just pretend this is raw JPEG data.")), "cat.jpeg", "image/jpeg")
	if err != nil {
		t.Fatalf("Error attaching image %s", err.Error())
	}
	b, err := ex.Attach(bytes.NewReader([]byte("Let's just pretend this is raw JPEG data.")), "cat-inline.jpeg", "image/jpeg")
	if err != nil {
		t.Fatalf("Error attaching inline image %s", err.Error())
	}
	raw := []byte(`
From: Jordan Wright <jmwright798@gmail.com>
Date: Thu, 17 Oct 2019 08:55:37 +0100
Mime-Version: 1.0
Content-Type: multipart/mixed;
 boundary=35d10c2224bd787fe700c2c6f4769ddc936eb8a0b58e9c8717e406c5abb7
To: Jordan Wright <jmwright798@gmail.com>
Subject: Test Subject

--35d10c2224bd787fe700c2c6f4769ddc936eb8a0b58e9c8717e406c5abb7
Content-Type: multipart/alternative;
 boundary=b10ca5b1072908cceb667e8968d3af04503b7ab07d61c9f579c15b416d7c

--b10ca5b1072908cceb667e8968d3af04503b7ab07d61c9f579c15b416d7c
Content-Transfer-Encoding: quoted-printable
Content-Type: text/plain; charset=UTF-8

Simple text body
--b10ca5b1072908cceb667e8968d3af04503b7ab07d61c9f579c15b416d7c
Content-Transfer-Encoding: quoted-printable
Content-Type: text/html; charset=UTF-8

<div dir=3D"ltr">Simple HTML body</div>

--b10ca5b1072908cceb667e8968d3af04503b7ab07d61c9f579c15b416d7c--

--35d10c2224bd787fe700c2c6f4769ddc936eb8a0b58e9c8717e406c5abb7
Content-Disposition: attachment;
 filename="cat.jpeg"
Content-Id: <cat.jpeg>
Content-Transfer-Encoding: base64
Content-Type: image/jpeg

TGV0J3MganVzdCBwcmV0ZW5kIHRoaXMgaXMgcmF3IEpQRUcgZGF0YS4=

--35d10c2224bd787fe700c2c6f4769ddc936eb8a0b58e9c8717e406c5abb7
Content-Disposition: inline;
 filename="cat-inline.jpeg"
Content-Id: <cat-inline.jpeg>
Content-Transfer-Encoding: base64
Content-Type: image/jpeg

TGV0J3MganVzdCBwcmV0ZW5kIHRoaXMgaXMgcmF3IEpQRUcgZGF0YS4=

--35d10c2224bd787fe700c2c6f4769ddc936eb8a0b58e9c8717e406c5abb7--`)
	e, err := NewEmailFromReader(bytes.NewReader(raw))
	if err != nil {
		t.Fatalf("Error creating email %s", err.Error())
	}
	if e.Subject != ex.Subject {
		t.Fatalf("Incorrect subject. %#q != %#q", e.Subject, ex.Subject)
	}
	if !bytes.Equal(e.Text, ex.Text) {
		t.Fatalf("Incorrect text: %#q != %#q", e.Text, ex.Text)
	}
	if !bytes.Equal(e.HTML, ex.HTML) {
		t.Fatalf("Incorrect HTML: %#q != %#q", e.HTML, ex.HTML)
	}
	if e.From != ex.From {
		t.Fatalf("Incorrect \"From\": %#q != %#q", e.From, ex.From)
	}
	if len(e.Attachments) != 2 {
		t.Fatalf("Incorrect number of attachments %d != %d", len(e.Attachments), 1)
	}
	if e.Attachments[0].Filename != a.Filename {
		t.Fatalf("Incorrect attachment filename %s != %s", e.Attachments[0].Filename, a.Filename)
	}
	if !bytes.Equal(e.Attachments[0].Content, a.Content) {
		t.Fatalf("Incorrect attachment content %#q != %#q", e.Attachments[0].Content, a.Content)
	}
	if e.Attachments[1].Filename != b.Filename {
		t.Fatalf("Incorrect attachment filename %s != %s", e.Attachments[1].Filename, b.Filename)
	}
	if !bytes.Equal(e.Attachments[1].Content, b.Content) {
		t.Fatalf("Incorrect attachment content %#q != %#q", e.Attachments[1].Content, b.Content)
	}
}

func ExampleGmail() {
	gmUser := "test@gmail.com"
	gmPass := "<password>"
	gmHost := "smtp.gmail.com"
	gmPort := "587"

	e := NewEmail()
	e.From = "Jordan Wright <" + gmUser + ">"
	e.To = []string{"test@example.com"}
	e.Bcc = []string{"test_bcc@example.com"}
	e.Cc = []string{"test_cc@example.com"}
	e.Subject = "Awesome Subject"
	e.Text = []byte("Text Body is, of course, supported!\n")
	e.HTML = []byte("<h1>Fancy Html is supported, too!</h1>\n")
	e.LocalName = "localhost"
	err := e.Send(
		gmHost+":"+gmPort,
		smtp.PlainAuth("", gmUser, gmPass, gmHost),
	)
	if err != nil {
		log.Fatalf("Failed to send gmail mail: %v", err)
	}
}

func ExampleGmailWithTLS() {
	gmUser := "test@gmail.com"
	gmPass := "<password>"
	gmHost := "smtp.gmail.com"
	gmPort := "465"

	e := NewEmail()
	e.From = "Jordan Wright <" + gmUser + ">"
	e.To = []string{"test@example.com"}
	e.Bcc = []string{"test_bcc@example.com"}
	e.Cc = []string{"test_cc@example.com"}
	e.Subject = "Awesome Subject"
	e.Text = []byte("Text Body is, of course, supported!\n")
	e.HTML = []byte("<h1>Fancy Html is supported, too!</h1>\n")
	e.LocalName = "localhost"
	err := e.SendWithTLS(
		gmHost+":"+gmPort,
		smtp.PlainAuth("", gmUser, gmPass, gmHost),
		&tls.Config{ServerName: gmHost})
	if err != nil {
		log.Fatalf("Failed to send gmail mail: %v", err)
	}
}

func ExampleAttach() {
	e := NewEmail()
	e.AttachFile("test.txt")
}

func Test_base64Wrap(t *testing.T) {
	file := "I'm a file long enough to force the function to wrap a\n" +
		"couple of lines, but I stop short of the end of one line and\n" +
		"have some padding dangling at the end."
	encoded := "SSdtIGEgZmlsZSBsb25nIGVub3VnaCB0byBmb3JjZSB0aGUgZnVuY3Rpb24gdG8gd3JhcCBhCmNv\r\n" +
		"dXBsZSBvZiBsaW5lcywgYnV0IEkgc3RvcCBzaG9ydCBvZiB0aGUgZW5kIG9mIG9uZSBsaW5lIGFu\r\n" +
		"ZApoYXZlIHNvbWUgcGFkZGluZyBkYW5nbGluZyBhdCB0aGUgZW5kLg==\r\n"

	var buf bytes.Buffer
	base64Wrap(&buf, []byte(file))
	if !bytes.Equal(buf.Bytes(), []byte(encoded)) {
		t.Fatalf("Encoded file does not match expected: %#q != %#q", string(buf.Bytes()), encoded)
	}
}

// *Since the mime library in use by ```email``` is now in the stdlib, this test is deprecated
func Test_quotedPrintEncode(t *testing.T) {
	var buf bytes.Buffer
	text := []byte("Dear reader!\n\n" +
		"This is a test email to try and capture some of the corner cases that exist within\n" +
		"the quoted-printable encoding.\n" +
		"There are some wacky parts like =, and this input assumes UNIX line breaks so\r\n" +
		"it can come out a little weird.  Also, we need to support unicode so here's a fish: 🐟\n")
	expected := []byte("Dear reader!\r\n\r\n" +
		"This is a test email to try and capture some of the corner cases that exist=\r\n" +
		" within\r\n" +
		"the quoted-printable encoding.\r\n" +
		"There are some wacky parts like =3D, and this input assumes UNIX line break=\r\n" +
		"s so\r\n" +
		"it can come out a little weird.  Also, we need to support unicode so here's=\r\n" +
		" a fish: =F0=9F=90=9F\r\n")
	qp := quotedprintable.NewWriter(&buf)
	if _, err := qp.Write(text); err != nil {
		t.Fatal("quotePrintEncode: ", err)
	}
	if err := qp.Close(); err != nil {
		t.Fatal("Error closing writer", err)
	}
	if b := buf.Bytes(); !bytes.Equal(b, expected) {
		t.Errorf("quotedPrintEncode generated incorrect results: %#q != %#q", b, expected)
	}
}

func TestMultipartNoContentType(t *testing.T) {
	raw := []byte(`From: Mikhail Gusarov <dottedmag@dottedmag.net>
To: notmuch@notmuchmail.org
References: <20091117190054.GU3165@dottiness.seas.harvard.edu>
Date: Wed, 18 Nov 2009 01:02:38 +0600
Message-ID: <87iqd9rn3l.fsf@vertex.dottedmag>
MIME-Version: 1.0
Subject: Re: [notmuch] Working with Maildir storage?
Content-Type: multipart/mixed; boundary="===============1958295626=="

--===============1958295626==
Content-Type: multipart/signed; boundary="=-=-=";
    micalg=pgp-sha1; protocol="application/pgp-signature"

--=-=-=
Content-Transfer-Encoding: quoted-printable

Twas brillig at 14:00:54 17.11.2009 UTC-05 when lars@seas.harvard.edu did g=
yre and gimble:

--=-=-=
Content-Type: application/pgp-signature

-----BEGIN PGP SIGNATURE-----
Version: GnuPG v1.4.9 (GNU/Linux)

iQIcBAEBAgAGBQJLAvNOAAoJEJ0g9lA+M4iIjLYQAKp0PXEgl3JMOEBisH52AsIK
=/ksP
-----END PGP SIGNATURE-----
--=-=-=--

--===============1958295626==
Content-Type: text/plain; charset="us-ascii"
MIME-Version: 1.0
Content-Transfer-Encoding: 7bit
Content-Disposition: inline

Testing!
--===============1958295626==--
`)
	e, err := NewEmailFromReader(bytes.NewReader(raw))
	if err != nil {
		t.Fatalf("Error when parsing email %s", err.Error())
	}
	if !bytes.Equal(e.Text, []byte("Testing!")) {
		t.Fatalf("Error incorrect text: %#q != %#q\n", e.Text, "Testing!")
	}
}

func TestNoMultipartHTMLContentTypeBase64Encoding(t *testing.T) {
	raw := []byte(`MIME-Version: 1.0
From: no-reply@example.com
To: tester@example.org
Date: 7 Jan 2021 03:07:44 -0800
Subject: Hello
Content-Type: text/html; charset=utf-8
Content-Transfer-Encoding: base64
Message-Id: <20210107110744.547DD70532@example.com>

PGh0bWw+PGhlYWQ+PHRpdGxlPnRlc3Q8L3RpdGxlPjwvaGVhZD48Ym9keT5IZWxsbyB3
b3JsZCE8L2JvZHk+PC9odG1sPg==
`)
	e, err := NewEmailFromReader(bytes.NewReader(raw))
	if err != nil {
		t.Fatalf("Error when parsing email %s", err.Error())
	}
	if !bytes.Equal(e.HTML, []byte("<html><head><title>test</title></head><body>Hello world!</body></html>")) {
		t.Fatalf("Error incorrect text: %#q != %#q\n", e.Text, "<html>...</html>")
	}
}

// *Since the mime library in use by ```email``` is now in the stdlib, this test is deprecated
func Test_quotedPrintDecode(t *testing.T) {
	text := []byte("Dear reader!\r\n\r\n" +
		"This is a test email to try and capture some of the corner cases that exist=\r\n" +
		" within\r\n" +
		"the quoted-printable encoding.\r\n" +
		"There are some wacky parts like =3D, and this input assumes UNIX line break=\r\n" +
		"s so\r\n" +
		"it can come out a little weird.  Also, we need to support unicode so here's=\r\n" +
		" a fish: =F0=9F=90=9F\r\n")
	expected := []byte("Dear reader!\r\n\r\n" +
		"This is a test email to try and capture some of the corner cases that exist within\r\n" +
		"the quoted-printable encoding.\r\n" +
		"There are some wacky parts like =, and this input assumes UNIX line breaks so\r\n" +
		"it can come out a little weird.  Also, we need to support unicode so here's a fish: 🐟\r\n")
	qp := quotedprintable.NewReader(bytes.NewReader(text))
	got, err := ioutil.ReadAll(qp)
	if err != nil {
		t.Fatal("quotePrintDecode: ", err)
	}

	if !bytes.Equal(got, expected) {
		t.Errorf("quotedPrintDecode generated incorrect results: %#q != %#q", got, expected)
	}
}

func Benchmark_base64Wrap(b *testing.B) {
	// Reasonable base case; 128K random bytes
	file := make([]byte, 128*1024)
	if _, err := rand.Read(file); err != nil {
		panic(err)
	}
	for i := 0; i <= b.N; i++ {
		base64Wrap(ioutil.Discard, file)
	}
}

func TestParseSender(t *testing.T) {
	var cases = []struct {
		e      Email
		want   string
		haserr bool
	}{
		{
			Email{From: "from@test.com"},
			"from@test.com",
			false,
		},
		{
			Email{Sender: "sender@test.com", From: "from@test.com"},
			"sender@test.com",
			false,
		},
		{
			Email{Sender: "bad_address_sender"},
			"",
			true,
		},
		{
			Email{Sender: "good@sender.com", From: "bad_address_from"},
			"good@sender.com",
			false,
		},
	}

	for i, testcase := range cases {
		got, err := testcase.e.parseSender()
		if got != testcase.want || (err != nil) != testcase.haserr {
			t.Errorf(`%d: got %s != want %s or error "%t" != "%t"`, i+1, got, testcase.want, err != nil, testcase.haserr)
		}
	}
}<|MERGE_RESOLUTION|>--- conflicted
+++ resolved
@@ -513,16 +513,12 @@
 	if e.Bcc[1] != ex.Bcc[1] {
 		t.Fatalf("Incorrect \"Bcc[1]\": %#q != %#q", e.Bcc[1], ex.Bcc[1])
 	}
-<<<<<<< HEAD
-
-=======
 	if len(e.ReplyTo) != len(ex.ReplyTo) {
 		t.Fatalf("Incorrect number of \"Reply-To\" addresses: %v != %v", len(e.ReplyTo), len(ex.ReplyTo))
 	}
 	if e.ReplyTo[0] != ex.ReplyTo[0] {
 		t.Fatalf("Incorrect \"ReplyTo\": %#q != %#q", e.ReplyTo[0], ex.ReplyTo[0])
 	}
->>>>>>> 943e75fe
 }
 
 func TestNonAsciiEmailFromReader(t *testing.T) {
