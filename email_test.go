package email

import (
	"fmt"
	"strings"
	"testing"

	"bufio"
	"bytes"
	"crypto/rand"
	"io"
	"io/ioutil"
	"mime"
	"mime/multipart"
	"mime/quotedprintable"
	"net/mail"
	"net/smtp"
	"net/textproto"
)

func prepareEmail() *Email {
	e := NewEmail()
	e.From = "Jordan Wright <test@example.com>"
	e.To = []string{"test@example.com"}
	e.Bcc = []string{"test_bcc@example.com"}
	e.Cc = []string{"test_cc@example.com"}
	e.Subject = "Awesome Subject"
	return e
}

func basicTests(t *testing.T, e *Email) *mail.Message {
	raw, err := e.Bytes()
	if err != nil {
		t.Fatal("Failed to render message: ", e)
	}

	msg, err := mail.ReadMessage(bytes.NewBuffer(raw))
	if err != nil {
		t.Fatal("Could not parse rendered message: ", err)
	}

	expectedHeaders := map[string]string{
		"To":      "test@example.com",
		"From":    "Jordan Wright <test@example.com>",
		"Cc":      "test_cc@example.com",
		"Subject": "Awesome Subject",
	}

	for header, expected := range expectedHeaders {
		if val := msg.Header.Get(header); val != expected {
			t.Errorf("Wrong value for message header %s: %v != %v", header, expected, val)
		}
	}
	return msg
}

func TestEmailText(t *testing.T) {
	e := prepareEmail()
	e.Text = []byte("Text Body is, of course, supported!\n")

	msg := basicTests(t, e)

	// Were the right headers set?
	ct := msg.Header.Get("Content-type")
	mt, _, err := mime.ParseMediaType(ct)
	if err != nil {
		t.Fatal("Content-type header is invalid: ", ct)
	} else if mt != "text/plain" {
		t.Fatalf("Content-type expected \"text/plain\", not %v", mt)
	}
}

func TestEmailWithHTMLAttachments(t *testing.T) {
	e := prepareEmail()

	// Set plain text to exercise "mime/alternative"
	e.Text = []byte("Text Body is, of course, supported!\n")

	e.HTML = []byte("<html><body>This is a text.</body></html>")

	// Set HTML attachment to exercise "mime/related".
	attachment, err := e.Attach(bytes.NewBufferString("Rad attachment"), "rad.txt", "image/png; charset=utf-8")
	if err != nil {
		t.Fatal("Could not add an attachment to the message: ", err)
	}
	attachment.HTMLRelated = true

	b, err := e.Bytes()
	if err != nil {
		t.Fatal("Could not serialize e-mail:", err)
	}

	// Print the bytes for ocular validation and make sure no errors.
	//fmt.Println(string(b))

	// TODO: Verify the attachments.
	s := &trimReader{rd: bytes.NewBuffer(b)}
	tp := textproto.NewReader(bufio.NewReader(s))
	// Parse the main headers
	hdrs, err := tp.ReadMIMEHeader()
	if err != nil {
		t.Fatal("Could not parse the headers:", err)
	}
	// Recursively parse the MIME parts
	ps, err := parseMIMEParts(hdrs, tp.R)
	if err != nil {
		t.Fatal("Could not parse the MIME parts recursively:", err)
	}

	plainTextFound := false
	htmlFound := false
	imageFound := false
	if expected, actual := 3, len(ps); actual != expected {
		t.Error("Unexpected number of parts. Expected:", expected, "Was:", actual)
	}
	for _, part := range ps {
		// part has "header" and "body []byte"
		ct := part.header.Get("Content-Type")
		if strings.Contains(ct, "image/png") {
			imageFound = true
		}
		if strings.Contains(ct, "text/html") {
			htmlFound = true
		}
		if strings.Contains(ct, "text/plain") {
			plainTextFound = true
		}
	}

	if !plainTextFound {
		t.Error("Did not find plain text part.")
	}
	if !htmlFound {
		t.Error("Did not find HTML part.")
	}
	if !imageFound {
		t.Error("Did not find image part.")
	}
}

func TestEmailHTML(t *testing.T) {
	e := prepareEmail()
	e.HTML = []byte("<h1>Fancy Html is supported, too!</h1>\n")

	msg := basicTests(t, e)

	// Were the right headers set?
	ct := msg.Header.Get("Content-type")
	mt, _, err := mime.ParseMediaType(ct)
	if err != nil {
		t.Fatalf("Content-type header is invalid: %#v", ct)
	} else if mt != "text/html" {
		t.Fatalf("Content-type expected \"text/html\", not %v", mt)
	}
}

func TestEmailTextAttachment(t *testing.T) {
	e := prepareEmail()
	e.Text = []byte("Text Body is, of course, supported!\n")
	_, err := e.Attach(bytes.NewBufferString("Rad attachment"), "rad.txt", "text/plain; charset=utf-8")
	if err != nil {
		t.Fatal("Could not add an attachment to the message: ", err)
	}

	msg := basicTests(t, e)

	// Were the right headers set?
	ct := msg.Header.Get("Content-type")
	mt, params, err := mime.ParseMediaType(ct)
	if err != nil {
		t.Fatal("Content-type header is invalid: ", ct)
	} else if mt != "multipart/mixed" {
		t.Fatalf("Content-type expected \"multipart/mixed\", not %v", mt)
	}
	b := params["boundary"]
	if b == "" {
		t.Fatalf("Invalid or missing boundary parameter: %#v", b)
	}
	if len(params) != 1 {
		t.Fatal("Unexpected content-type parameters")
	}

	// Is the generated message parsable?
	mixed := multipart.NewReader(msg.Body, params["boundary"])

	text, err := mixed.NextPart()
	if err != nil {
		t.Fatalf("Could not find text component of email: %s", err)
	}

	// Does the text portion match what we expect?
	mt, _, err = mime.ParseMediaType(text.Header.Get("Content-type"))
	if err != nil {
		t.Fatal("Could not parse message's Content-Type")
	} else if mt != "text/plain" {
		t.Fatal("Message missing text/plain")
	}
	plainText, err := ioutil.ReadAll(text)
	if err != nil {
		t.Fatal("Could not read plain text component of message: ", err)
	}
	if !bytes.Equal(plainText, []byte("Text Body is, of course, supported!\r\n")) {
		t.Fatalf("Plain text is broken: %#q", plainText)
	}

	// Check attachments.
	_, err = mixed.NextPart()
	if err != nil {
		t.Fatalf("Could not find attachment component of email: %s", err)
	}

	if _, err = mixed.NextPart(); err != io.EOF {
		t.Error("Expected only text and one attachment!")
	}
}

func TestEmailTextHtmlAttachment(t *testing.T) {
	e := prepareEmail()
	e.Text = []byte("Text Body is, of course, supported!\n")
	e.HTML = []byte("<h1>Fancy Html is supported, too!</h1>\n")
	_, err := e.Attach(bytes.NewBufferString("Rad attachment"), "rad.txt", "text/plain; charset=utf-8")
	if err != nil {
		t.Fatal("Could not add an attachment to the message: ", err)
	}

	msg := basicTests(t, e)

	// Were the right headers set?
	ct := msg.Header.Get("Content-type")
	mt, params, err := mime.ParseMediaType(ct)
	if err != nil {
		t.Fatal("Content-type header is invalid: ", ct)
	} else if mt != "multipart/mixed" {
		t.Fatalf("Content-type expected \"multipart/mixed\", not %v", mt)
	}
	b := params["boundary"]
	if b == "" {
		t.Fatal("Unexpected empty boundary parameter")
	}
	if len(params) != 1 {
		t.Fatal("Unexpected content-type parameters")
	}

	// Is the generated message parsable?
	mixed := multipart.NewReader(msg.Body, params["boundary"])

	text, err := mixed.NextPart()
	if err != nil {
		t.Fatalf("Could not find text component of email: %s", err)
	}

	// Does the text portion match what we expect?
	mt, params, err = mime.ParseMediaType(text.Header.Get("Content-type"))
	if err != nil {
		t.Fatal("Could not parse message's Content-Type")
	} else if mt != "multipart/alternative" {
		t.Fatal("Message missing multipart/alternative")
	}
	mpReader := multipart.NewReader(text, params["boundary"])
	part, err := mpReader.NextPart()
	if err != nil {
		t.Fatal("Could not read plain text component of message: ", err)
	}
	plainText, err := ioutil.ReadAll(part)
	if err != nil {
		t.Fatal("Could not read plain text component of message: ", err)
	}
	if !bytes.Equal(plainText, []byte("Text Body is, of course, supported!\r\n")) {
		t.Fatalf("Plain text is broken: %#q", plainText)
	}

	// Check attachments.
	_, err = mixed.NextPart()
	if err != nil {
		t.Fatalf("Could not find attachment component of email: %s", err)
	}

	if _, err = mixed.NextPart(); err != io.EOF {
		t.Error("Expected only text and one attachment!")
	}
}

func TestEmailAttachment(t *testing.T) {
	e := prepareEmail()
	_, err := e.Attach(bytes.NewBufferString("Rad attachment"), "rad.txt", "text/plain; charset=utf-8")
	if err != nil {
		t.Fatal("Could not add an attachment to the message: ", err)
	}
	msg := basicTests(t, e)

	// Were the right headers set?
	ct := msg.Header.Get("Content-type")
	mt, params, err := mime.ParseMediaType(ct)
	if err != nil {
		t.Fatal("Content-type header is invalid: ", ct)
	} else if mt != "multipart/mixed" {
		t.Fatalf("Content-type expected \"multipart/mixed\", not %v", mt)
	}
	b := params["boundary"]
	if b == "" {
		t.Fatal("Unexpected empty boundary parameter")
	}
	if len(params) != 1 {
		t.Fatal("Unexpected content-type parameters")
	}

	// Is the generated message parsable?
	mixed := multipart.NewReader(msg.Body, params["boundary"])

	// Check attachments.
	_, err = mixed.NextPart()
	if err != nil {
		t.Fatalf("Could not find attachment component of email: %s", err)
	}

	if _, err = mixed.NextPart(); err != io.EOF {
		t.Error("Expected only one attachment!")
	}
}

func TestHeaderEncoding(t *testing.T) {
	cases := []struct {
		field string
		have  string
		want  string
	}{
		{
			field: "From",
			have:  "Needs Encóding <encoding@example.com>, Only ASCII <foo@example.com>",
			want:  "=?UTF-8?q?Needs_Enc=C3=B3ding?= <encoding@example.com>, Only ASCII <foo@example.com>\r\n",
		},
		{
			field: "To",
			have:  "Keith Moore <moore@cs.utk.edu>, Keld Jørn Simonsen <keld@dkuug.dk>",
			want:  "Keith Moore <moore@cs.utk.edu>, =?UTF-8?q?Keld_J=C3=B8rn_Simonsen?= <keld@dkuug.dk>\r\n",
		},
		{
			field: "Cc",
			have:  "Needs Encóding <encoding@example.com>",
			want:  "=?UTF-8?q?Needs_Enc=C3=B3ding?= <encoding@example.com>\r\n",
		},
		{
			field: "Subject",
			have:  "Subject with a 🐟",
			want:  "=?UTF-8?q?Subject_with_a_=F0=9F=90=9F?=\r\n",
		},
		{
			field: "Subject",
			have:  "Subject with only ASCII",
			want:  "Subject with only ASCII\r\n",
		},
	}
	buff := &bytes.Buffer{}
	for _, c := range cases {
		header := make(textproto.MIMEHeader)
		header.Add(c.field, c.have)
		buff.Reset()
		headerToBytes(buff, header)
		want := fmt.Sprintf("%s: %s", c.field, c.want)
		got := buff.String()
		if got != want {
			t.Errorf("invalid utf-8 header encoding. \nwant:%#v\ngot: %#v", want, got)
		}
	}
}

func TestEmailFromReader(t *testing.T) {
	ex := &Email{
		Subject: "Test Subject",
		To:      []string{"Jordan Wright <jmwright798@gmail.com>"},
		From:    "Jordan Wright <jmwright798@gmail.com>",
		Text:    []byte("This is a test email with HTML Formatting. It also has very long lines so\nthat the content must be wrapped if using quoted-printable decoding.\n"),
		HTML:    []byte("<div dir=\"ltr\">This is a test email with <b>HTML Formatting.</b>\u00a0It also has very long lines so that the content must be wrapped if using quoted-printable decoding.</div>\n"),
	}
	raw := []byte(`
	MIME-Version: 1.0
Subject: Test Subject
From: Jordan Wright <jmwright798@gmail.com>
To: Jordan Wright <jmwright798@gmail.com>
Content-Type: multipart/alternative; boundary=001a114fb3fc42fd6b051f834280

--001a114fb3fc42fd6b051f834280
Content-Type: text/plain; charset=UTF-8

This is a test email with HTML Formatting. It also has very long lines so
that the content must be wrapped if using quoted-printable decoding.

--001a114fb3fc42fd6b051f834280
Content-Type: text/html; charset=UTF-8
Content-Transfer-Encoding: quoted-printable

<div dir=3D"ltr">This is a test email with <b>HTML Formatting.</b>=C2=A0It =
also has very long lines so that the content must be wrapped if using quote=
d-printable decoding.</div>

--001a114fb3fc42fd6b051f834280--`)
	e, err := NewEmailFromReader(bytes.NewReader(raw))
	if err != nil {
		t.Fatalf("Error creating email %s", err.Error())
	}
	if e.Subject != ex.Subject {
		t.Fatalf("Incorrect subject. %#q != %#q", e.Subject, ex.Subject)
	}
	if !bytes.Equal(e.Text, ex.Text) {
		t.Fatalf("Incorrect text: %#q != %#q", e.Text, ex.Text)
	}
	if !bytes.Equal(e.HTML, ex.HTML) {
		t.Fatalf("Incorrect HTML: %#q != %#q", e.HTML, ex.HTML)
	}
	if e.From != ex.From {
		t.Fatalf("Incorrect \"From\": %#q != %#q", e.From, ex.From)
	}

}

func TestNonAsciiEmailFromReader(t *testing.T) {
	ex := &Email{
		Subject: "Test Subject",
		To:      []string{"Anaïs <anais@example.org>"},
		Cc:      []string{"Patrik Fältström <paf@example.com>"},
		From:    "Mrs ValÃ©rie Dupont <valerie.dupont@example.com>",
		Text:    []byte("This is a test message!"),
	}
	raw := []byte(`
	MIME-Version: 1.0
Subject: =?UTF-8?Q?Test Subject?=
From: Mrs =?ISO-8859-1?Q?Val=C3=A9rie=20Dupont?= <valerie.dupont@example.com>
To: =?utf-8?q?Ana=C3=AFs?= <anais@example.org>
Cc: =?ISO-8859-1?Q?Patrik_F=E4ltstr=F6m?= <paf@example.com>
Content-type: text/plain; charset=ISO-8859-1

This is a test message!`)
	e, err := NewEmailFromReader(bytes.NewReader(raw))
	if err != nil {
		t.Fatalf("Error creating email %s", err.Error())
	}
	if e.Subject != ex.Subject {
		t.Fatalf("Incorrect subject. %#q != %#q", e.Subject, ex.Subject)
	}
	if e.From != ex.From {
		t.Fatalf("Incorrect \"From\": %#q != %#q", e.From, ex.From)
	}
	if e.To[0] != ex.To[0] {
		t.Fatalf("Incorrect \"To\": %#q != %#q", e.To, ex.To)
	}
	if e.Cc[0] != ex.Cc[0] {
		t.Fatalf("Incorrect \"Cc\": %#q != %#q", e.Cc, ex.Cc)
	}
}

func TestNonMultipartEmailFromReader(t *testing.T) {
	ex := &Email{
		Text:    []byte("This is a test message!"),
		Subject: "Example Subject (no MIME Type)",
		Headers: textproto.MIMEHeader{},
	}
	ex.Headers.Add("Content-Type", "text/plain; charset=us-ascii")
	ex.Headers.Add("Message-ID", "<foobar@example.com>")
	raw := []byte(`From: "Foo Bar" <foobar@example.com>
Content-Type: text/plain
To: foobar@example.com
Subject: Example Subject (no MIME Type)
Message-ID: <foobar@example.com>

This is a test message!`)
	e, err := NewEmailFromReader(bytes.NewReader(raw))
	if err != nil {
		t.Fatalf("Error creating email %s", err.Error())
	}
	if ex.Subject != e.Subject {
		t.Errorf("Incorrect subject. %#q != %#q\n", ex.Subject, e.Subject)
	}
	if !bytes.Equal(ex.Text, e.Text) {
		t.Errorf("Incorrect body. %#q != %#q\n", ex.Text, e.Text)
	}
	if ex.Headers.Get("Message-ID") != e.Headers.Get("Message-ID") {
		t.Errorf("Incorrect message ID. %#q != %#q\n", ex.Headers.Get("Message-ID"), e.Headers.Get("Message-ID"))
	}
}

func TestBase64EmailFromReader(t *testing.T) {
	ex := &Email{
		Subject: "Test Subject",
		To:      []string{"Jordan Wright <jmwright798@gmail.com>"},
		From:    "Jordan Wright <jmwright798@gmail.com>",
		Text:    []byte("This is a test email with HTML Formatting. It also has very long lines so that the content must be wrapped if using quoted-printable decoding."),
		HTML:    []byte("<div dir=\"ltr\">This is a test email with <b>HTML Formatting.</b>\u00a0It also has very long lines so that the content must be wrapped if using quoted-printable decoding.</div>\n"),
	}
	raw := []byte(`
		MIME-Version: 1.0
Subject: Test Subject
From: Jordan Wright <jmwright798@gmail.com>
To: Jordan Wright <jmwright798@gmail.com>
Content-Type: multipart/alternative; boundary=001a114fb3fc42fd6b051f834280

--001a114fb3fc42fd6b051f834280
Content-Type: text/plain; charset=UTF-8
Content-Transfer-Encoding: base64

VGhpcyBpcyBhIHRlc3QgZW1haWwgd2l0aCBIVE1MIEZvcm1hdHRpbmcuIEl0IGFsc28gaGFzIHZl
cnkgbG9uZyBsaW5lcyBzbyB0aGF0IHRoZSBjb250ZW50IG11c3QgYmUgd3JhcHBlZCBpZiB1c2lu
ZyBxdW90ZWQtcHJpbnRhYmxlIGRlY29kaW5nLg==

--001a114fb3fc42fd6b051f834280
Content-Type: text/html; charset=UTF-8
Content-Transfer-Encoding: quoted-printable

<div dir=3D"ltr">This is a test email with <b>HTML Formatting.</b>=C2=A0It =
also has very long lines so that the content must be wrapped if using quote=
d-printable decoding.</div>

--001a114fb3fc42fd6b051f834280--`)
	e, err := NewEmailFromReader(bytes.NewReader(raw))
	if err != nil {
		t.Fatalf("Error creating email %s", err.Error())
	}
	if e.Subject != ex.Subject {
		t.Fatalf("Incorrect subject. %#q != %#q", e.Subject, ex.Subject)
	}
	if !bytes.Equal(e.Text, ex.Text) {
		t.Fatalf("Incorrect text: %#q != %#q", e.Text, ex.Text)
	}
	if !bytes.Equal(e.HTML, ex.HTML) {
		t.Fatalf("Incorrect HTML: %#q != %#q", e.HTML, ex.HTML)
	}
	if e.From != ex.From {
		t.Fatalf("Incorrect \"From\": %#q != %#q", e.From, ex.From)
	}
}

func TestAttachmentEmailFromReader(t *testing.T) {
	ex := &Email{
		Subject: "Test Subject",
		To:      []string{"Jordan Wright <jmwright798@gmail.com>"},
		From:    "Jordan Wright <jmwright798@gmail.com>",
		Text:    []byte("Simple text body"),
		HTML:    []byte("<div dir=\"ltr\">Simple HTML body</div>\n"),
	}
	a, err := ex.Attach(bytes.NewReader([]byte("Let's just pretend this is raw JPEG data.")), "cat.jpeg", "image/jpeg")
	if err != nil {
		t.Fatalf("Error attaching image %s", err.Error())
	}
	b, err := ex.Attach(bytes.NewReader([]byte("Let's just pretend this is raw JPEG data.")), "cat-inline.jpeg", "image/jpeg")
	if err != nil {
		t.Fatalf("Error attaching inline image %s", err.Error())
	}
	raw := []byte(`
From: Jordan Wright <jmwright798@gmail.com>
Date: Thu, 17 Oct 2019 08:55:37 +0100
Mime-Version: 1.0
Content-Type: multipart/mixed;
 boundary=35d10c2224bd787fe700c2c6f4769ddc936eb8a0b58e9c8717e406c5abb7
To: Jordan Wright <jmwright798@gmail.com>
Subject: Test Subject

--35d10c2224bd787fe700c2c6f4769ddc936eb8a0b58e9c8717e406c5abb7
Content-Type: multipart/alternative;
 boundary=b10ca5b1072908cceb667e8968d3af04503b7ab07d61c9f579c15b416d7c

--b10ca5b1072908cceb667e8968d3af04503b7ab07d61c9f579c15b416d7c
Content-Transfer-Encoding: quoted-printable
Content-Type: text/plain; charset=UTF-8

Simple text body
--b10ca5b1072908cceb667e8968d3af04503b7ab07d61c9f579c15b416d7c
Content-Transfer-Encoding: quoted-printable
Content-Type: text/html; charset=UTF-8

<div dir=3D"ltr">Simple HTML body</div>

--b10ca5b1072908cceb667e8968d3af04503b7ab07d61c9f579c15b416d7c--

--35d10c2224bd787fe700c2c6f4769ddc936eb8a0b58e9c8717e406c5abb7
Content-Disposition: attachment;
 filename="cat.jpeg"
Content-Id: <cat.jpeg>
Content-Transfer-Encoding: base64
Content-Type: image/jpeg

TGV0J3MganVzdCBwcmV0ZW5kIHRoaXMgaXMgcmF3IEpQRUcgZGF0YS4=

--35d10c2224bd787fe700c2c6f4769ddc936eb8a0b58e9c8717e406c5abb7
Content-Disposition: inline;
 filename="cat-inline.jpeg"
Content-Id: <cat-inline.jpeg>
Content-Transfer-Encoding: base64
Content-Type: image/jpeg

TGV0J3MganVzdCBwcmV0ZW5kIHRoaXMgaXMgcmF3IEpQRUcgZGF0YS4=

--35d10c2224bd787fe700c2c6f4769ddc936eb8a0b58e9c8717e406c5abb7--`)
	e, err := NewEmailFromReader(bytes.NewReader(raw))
	if err != nil {
		t.Fatalf("Error creating email %s", err.Error())
	}
	if e.Subject != ex.Subject {
		t.Fatalf("Incorrect subject. %#q != %#q", e.Subject, ex.Subject)
	}
	if !bytes.Equal(e.Text, ex.Text) {
		t.Fatalf("Incorrect text: %#q != %#q", e.Text, ex.Text)
	}
	if !bytes.Equal(e.HTML, ex.HTML) {
		t.Fatalf("Incorrect HTML: %#q != %#q", e.HTML, ex.HTML)
	}
	if e.From != ex.From {
		t.Fatalf("Incorrect \"From\": %#q != %#q", e.From, ex.From)
	}
<<<<<<< HEAD
	if len(e.Attachments) != 2 {
=======
	if len(e.Attachments) != 1 {
>>>>>>> 3f5bafa1
		t.Fatalf("Incorrect number of attachments %d != %d", len(e.Attachments), 1)
	}
	if e.Attachments[0].Filename != a.Filename {
		t.Fatalf("Incorrect attachment filename %s != %s", e.Attachments[0].Filename, a.Filename)
	}
	if !bytes.Equal(e.Attachments[0].Content, a.Content) {
		t.Fatalf("Incorrect attachment content %#q != %#q", e.Attachments[0].Content, a.Content)
	}
	if e.Attachments[1].Filename != b.Filename {
		t.Fatalf("Incorrect attachment filename %s != %s", e.Attachments[1].Filename, b.Filename)
	}
	if !bytes.Equal(e.Attachments[1].Content, b.Content) {
		t.Fatalf("Incorrect attachment content %#q != %#q", e.Attachments[1].Content, b.Content)
	}
}

func ExampleGmail() {
	e := NewEmail()
	e.From = "Jordan Wright <test@gmail.com>"
	e.To = []string{"test@example.com"}
	e.Bcc = []string{"test_bcc@example.com"}
	e.Cc = []string{"test_cc@example.com"}
	e.Subject = "Awesome Subject"
	e.Text = []byte("Text Body is, of course, supported!\n")
	e.HTML = []byte("<h1>Fancy Html is supported, too!</h1>\n")
	e.Send("smtp.gmail.com:587", smtp.PlainAuth("", e.From, "password123", "smtp.gmail.com"))
}

func ExampleAttach() {
	e := NewEmail()
	e.AttachFile("test.txt")
}

func Test_base64Wrap(t *testing.T) {
	file := "I'm a file long enough to force the function to wrap a\n" +
		"couple of lines, but I stop short of the end of one line and\n" +
		"have some padding dangling at the end."
	encoded := "SSdtIGEgZmlsZSBsb25nIGVub3VnaCB0byBmb3JjZSB0aGUgZnVuY3Rpb24gdG8gd3JhcCBhCmNv\r\n" +
		"dXBsZSBvZiBsaW5lcywgYnV0IEkgc3RvcCBzaG9ydCBvZiB0aGUgZW5kIG9mIG9uZSBsaW5lIGFu\r\n" +
		"ZApoYXZlIHNvbWUgcGFkZGluZyBkYW5nbGluZyBhdCB0aGUgZW5kLg==\r\n"

	var buf bytes.Buffer
	base64Wrap(&buf, []byte(file))
	if !bytes.Equal(buf.Bytes(), []byte(encoded)) {
		t.Fatalf("Encoded file does not match expected: %#q != %#q", string(buf.Bytes()), encoded)
	}
}

// *Since the mime library in use by ```email``` is now in the stdlib, this test is deprecated
func Test_quotedPrintEncode(t *testing.T) {
	var buf bytes.Buffer
	text := []byte("Dear reader!\n\n" +
		"This is a test email to try and capture some of the corner cases that exist within\n" +
		"the quoted-printable encoding.\n" +
		"There are some wacky parts like =, and this input assumes UNIX line breaks so\r\n" +
		"it can come out a little weird.  Also, we need to support unicode so here's a fish: 🐟\n")
	expected := []byte("Dear reader!\r\n\r\n" +
		"This is a test email to try and capture some of the corner cases that exist=\r\n" +
		" within\r\n" +
		"the quoted-printable encoding.\r\n" +
		"There are some wacky parts like =3D, and this input assumes UNIX line break=\r\n" +
		"s so\r\n" +
		"it can come out a little weird.  Also, we need to support unicode so here's=\r\n" +
		" a fish: =F0=9F=90=9F\r\n")
	qp := quotedprintable.NewWriter(&buf)
	if _, err := qp.Write(text); err != nil {
		t.Fatal("quotePrintEncode: ", err)
	}
	if err := qp.Close(); err != nil {
		t.Fatal("Error closing writer", err)
	}
	if b := buf.Bytes(); !bytes.Equal(b, expected) {
		t.Errorf("quotedPrintEncode generated incorrect results: %#q != %#q", b, expected)
	}
}

func TestMultipartNoContentType(t *testing.T) {
	raw := []byte(`From: Mikhail Gusarov <dottedmag@dottedmag.net>
To: notmuch@notmuchmail.org
References: <20091117190054.GU3165@dottiness.seas.harvard.edu>
Date: Wed, 18 Nov 2009 01:02:38 +0600
Message-ID: <87iqd9rn3l.fsf@vertex.dottedmag>
MIME-Version: 1.0
Subject: Re: [notmuch] Working with Maildir storage?
Content-Type: multipart/mixed; boundary="===============1958295626=="

--===============1958295626==
Content-Type: multipart/signed; boundary="=-=-=";
    micalg=pgp-sha1; protocol="application/pgp-signature"

--=-=-=
Content-Transfer-Encoding: quoted-printable

Twas brillig at 14:00:54 17.11.2009 UTC-05 when lars@seas.harvard.edu did g=
yre and gimble:

--=-=-=
Content-Type: application/pgp-signature

-----BEGIN PGP SIGNATURE-----
Version: GnuPG v1.4.9 (GNU/Linux)

iQIcBAEBAgAGBQJLAvNOAAoJEJ0g9lA+M4iIjLYQAKp0PXEgl3JMOEBisH52AsIK
=/ksP
-----END PGP SIGNATURE-----
--=-=-=--

--===============1958295626==
Content-Type: text/plain; charset="us-ascii"
MIME-Version: 1.0
Content-Transfer-Encoding: 7bit
Content-Disposition: inline

Testing!
--===============1958295626==--
`)
	e, err := NewEmailFromReader(bytes.NewReader(raw))
	if err != nil {
		t.Fatalf("Error when parsing email %s", err.Error())
	}
	if !bytes.Equal(e.Text, []byte("Testing!")) {
		t.Fatalf("Error incorrect text: %#q != %#q\n", e.Text, "Testing!")
	}
}

// *Since the mime library in use by ```email``` is now in the stdlib, this test is deprecated
func Test_quotedPrintDecode(t *testing.T) {
	text := []byte("Dear reader!\r\n\r\n" +
		"This is a test email to try and capture some of the corner cases that exist=\r\n" +
		" within\r\n" +
		"the quoted-printable encoding.\r\n" +
		"There are some wacky parts like =3D, and this input assumes UNIX line break=\r\n" +
		"s so\r\n" +
		"it can come out a little weird.  Also, we need to support unicode so here's=\r\n" +
		" a fish: =F0=9F=90=9F\r\n")
	expected := []byte("Dear reader!\r\n\r\n" +
		"This is a test email to try and capture some of the corner cases that exist within\r\n" +
		"the quoted-printable encoding.\r\n" +
		"There are some wacky parts like =, and this input assumes UNIX line breaks so\r\n" +
		"it can come out a little weird.  Also, we need to support unicode so here's a fish: 🐟\r\n")
	qp := quotedprintable.NewReader(bytes.NewReader(text))
	got, err := ioutil.ReadAll(qp)
	if err != nil {
		t.Fatal("quotePrintDecode: ", err)
	}

	if !bytes.Equal(got, expected) {
		t.Errorf("quotedPrintDecode generated incorrect results: %#q != %#q", got, expected)
	}
}

func Benchmark_base64Wrap(b *testing.B) {
	// Reasonable base case; 128K random bytes
	file := make([]byte, 128*1024)
	if _, err := rand.Read(file); err != nil {
		panic(err)
	}
	for i := 0; i <= b.N; i++ {
		base64Wrap(ioutil.Discard, file)
	}
}

func TestParseSender(t *testing.T) {
	var cases = []struct {
		e      Email
		want   string
		haserr bool
	}{
		{
			Email{From: "from@test.com"},
			"from@test.com",
			false,
		},
		{
			Email{Sender: "sender@test.com", From: "from@test.com"},
			"sender@test.com",
			false,
		},
		{
			Email{Sender: "bad_address_sender"},
			"",
			true,
		},
		{
			Email{Sender: "good@sender.com", From: "bad_address_from"},
			"good@sender.com",
			false,
		},
	}

	for i, testcase := range cases {
		got, err := testcase.e.parseSender()
		if got != testcase.want || (err != nil) != testcase.haserr {
			t.Errorf(`%d: got %s != want %s or error "%t" != "%t"`, i+1, got, testcase.want, err != nil, testcase.haserr)
		}
	}
}<|MERGE_RESOLUTION|>--- conflicted
+++ resolved
@@ -605,11 +605,7 @@
 	if e.From != ex.From {
 		t.Fatalf("Incorrect \"From\": %#q != %#q", e.From, ex.From)
 	}
-<<<<<<< HEAD
 	if len(e.Attachments) != 2 {
-=======
-	if len(e.Attachments) != 1 {
->>>>>>> 3f5bafa1
 		t.Fatalf("Incorrect number of attachments %d != %d", len(e.Attachments), 1)
 	}
 	if e.Attachments[0].Filename != a.Filename {
