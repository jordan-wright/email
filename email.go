// Package email is designed to provide an "email interface for humans."
// Designed to be robust and flexible, the email package aims to make sending email easy without getting in the way.
package email

import (
	"bufio"
	"bytes"
	"crypto/rand"
	"crypto/tls"
	"encoding/base64"
	"errors"
	"fmt"
	"io"
	"math"
	"math/big"
	"mime"
	"mime/multipart"
	"mime/quotedprintable"
	"net/mail"
	"net/smtp"
	"net/textproto"
	"os"
	"path/filepath"
	"strings"
	"time"
	"unicode"
)

const (
	MaxLineLength      = 76                             // MaxLineLength is the maximum line length per RFC 2045
	defaultContentType = "text/plain; charset=us-ascii" // defaultContentType is the default Content-Type according to RFC 2045, section 5.2
)

// ErrMissingBoundary is returned when there is no boundary given for a multipart entity
var ErrMissingBoundary = errors.New("No boundary found for multipart entity")

// ErrMissingContentType is returned when there is no "Content-Type" header for a MIME entity
var ErrMissingContentType = errors.New("No Content-Type found for MIME entity")

// Email is the type used for email messages
type Email struct {
	ReplyTo     []string
	From        string
	To          []string
	Bcc         []string
	Cc          []string
	Subject     string
	Text        []byte // Plaintext message (optional)
	HTML        []byte // Html message (optional)
	Sender      string // override From as SMTP envelope sender (optional)
	Headers     textproto.MIMEHeader
	Attachments []*Attachment
	ReadReceipt []string
}

// part is a copyable representation of a multipart.Part
type part struct {
	header textproto.MIMEHeader
	body   []byte
}

// NewEmail creates an Email, and returns the pointer to it.
func NewEmail() *Email {
	return &Email{Headers: textproto.MIMEHeader{}}
}

// trimReader is a custom io.Reader that will trim any leading
// whitespace, as this can cause email imports to fail.
type trimReader struct {
	rd      io.Reader
	trimmed bool
}

// Read trims off any unicode whitespace from the originating reader
func (tr *trimReader) Read(buf []byte) (int, error) {
	n, err := tr.rd.Read(buf)
	if err != nil {
		return n, err
	}
	if !tr.trimmed {
		t := bytes.TrimLeftFunc(buf[:n], unicode.IsSpace)
		tr.trimmed = true
		n = copy(buf, t)
	}
	return n, err
}

func handleAddressList(v []string) []string {
	res := []string{}
	for _, a := range v {
		w := strings.Split(a, ",")
		for _, addr := range w {
			decodedAddr, err := (&mime.WordDecoder{}).DecodeHeader(strings.TrimSpace(addr))
			if err == nil {
				res = append(res, decodedAddr)
			} else {
				res = append(res, addr)
			}
		}
	}
	return res
}

// NewEmailFromReader reads a stream of bytes from an io.Reader, r,
// and returns an email struct containing the parsed data.
// This function expects the data in RFC 5322 format.
func NewEmailFromReader(r io.Reader) (*Email, error) {
	e := NewEmail()
	s := &trimReader{rd: r}
	tp := textproto.NewReader(bufio.NewReader(s))
	// Parse the main headers
	hdrs, err := tp.ReadMIMEHeader()
	if err != nil {
		return e, err
	}
	// Set the subject, to, cc, bcc, and from
	for h, v := range hdrs {
		switch h {
		case "Subject":
			e.Subject = v[0]
			subj, err := (&mime.WordDecoder{}).DecodeHeader(e.Subject)
			if err == nil && len(subj) > 0 {
				e.Subject = subj
			}
			delete(hdrs, h)
<<<<<<< HEAD
		case h == "To":
			for _, toA := range v {
				w := strings.Split(toA, ",")
				for _, to := range w {
					tt, err := (&mime.WordDecoder{}).DecodeHeader(strings.TrimSpace(to))
					if err == nil {
						e.To = append(e.To, tt)
					} else {
						e.To = append(e.To, to)
					}
				}
			}
			delete(hdrs, h)
		case h == "Cc":
			for _, ccA := range v {
				w := strings.Split(ccA, ",")
				for _, cc := range w {
					tcc, err := (&mime.WordDecoder{}).DecodeHeader(strings.TrimSpace(cc))
					if err == nil {
						e.Cc = append(e.Cc, tcc)
					} else {
						e.Cc = append(e.Cc, cc)
					}
				}
			}
			delete(hdrs, h)
		case h == "Bcc":
			for _, bccA := range v {
				w := strings.Split(bccA, ",")
				for _, bcc := range w {
					tbcc, err := (&mime.WordDecoder{}).DecodeHeader(strings.TrimSpace(bcc))
					if err == nil {
						e.Bcc = append(e.Bcc, tbcc)
					} else {
						e.Bcc = append(e.Bcc, bcc)
					}
				}
			}
=======
		case "To":
			e.To = handleAddressList(v)
			delete(hdrs, h)
		case "Cc":
			e.Cc = handleAddressList(v)
			delete(hdrs, h)
		case "Bcc":
			e.Bcc = handleAddressList(v)
			delete(hdrs, h)
		case "Reply-To":
			e.ReplyTo = handleAddressList(v)
>>>>>>> 943e75fe
			delete(hdrs, h)
		case "From":
			e.From = v[0]
			fr, err := (&mime.WordDecoder{}).DecodeHeader(e.From)
			if err == nil && len(fr) > 0 {
				e.From = fr
			}
			delete(hdrs, h)
		}
	}
	e.Headers = hdrs
	body := tp.R
	// Recursively parse the MIME parts
	ps, err := parseMIMEParts(e.Headers, body)
	if err != nil {
		return e, err
	}
	for _, p := range ps {
		if ct := p.header.Get("Content-Type"); ct == "" {
			return e, ErrMissingContentType
		}
		ct, _, err := mime.ParseMediaType(p.header.Get("Content-Type"))
		if err != nil {
			return e, err
		}
		// Check if part is an attachment based on the existence of the Content-Disposition header with a value of "attachment".
		if cd := p.header.Get("Content-Disposition"); cd != "" {
			cd, params, err := mime.ParseMediaType(p.header.Get("Content-Disposition"))
			if err != nil {
				return e, err
			}
			filename, filenameDefined := params["filename"]
<<<<<<< HEAD
			if cd == "attachment" || (cd == "inline" && filenameDefined){
=======
			if cd == "attachment" || (cd == "inline" && filenameDefined) {
>>>>>>> 943e75fe
				_, err = e.Attach(bytes.NewReader(p.body), filename, ct)
				if err != nil {
					return e, err
				}
				continue
			}
		}
		switch {
		case ct == "text/plain":
			e.Text = p.body
		case ct == "text/html":
			e.HTML = p.body
		}
	}
	return e, nil
}

// parseMIMEParts will recursively walk a MIME entity and return a []mime.Part containing
// each (flattened) mime.Part found.
// It is important to note that there are no limits to the number of recursions, so be
// careful when parsing unknown MIME structures!
func parseMIMEParts(hs textproto.MIMEHeader, b io.Reader) ([]*part, error) {
	var ps []*part
	// If no content type is given, set it to the default
	if _, ok := hs["Content-Type"]; !ok {
		hs.Set("Content-Type", defaultContentType)
	}
	ct, params, err := mime.ParseMediaType(hs.Get("Content-Type"))
	if err != nil {
		return ps, err
	}
	// If it's a multipart email, recursively parse the parts
	if strings.HasPrefix(ct, "multipart/") {
		if _, ok := params["boundary"]; !ok {
			return ps, ErrMissingBoundary
		}
		mr := multipart.NewReader(b, params["boundary"])
		for {
			var buf bytes.Buffer
			p, err := mr.NextPart()
			if err == io.EOF {
				break
			}
			if err != nil {
				return ps, err
			}
			if _, ok := p.Header["Content-Type"]; !ok {
				p.Header.Set("Content-Type", defaultContentType)
			}
			subct, _, err := mime.ParseMediaType(p.Header.Get("Content-Type"))
			if err != nil {
				return ps, err
			}
			if strings.HasPrefix(subct, "multipart/") {
				sps, err := parseMIMEParts(p.Header, p)
				if err != nil {
					return ps, err
				}
				ps = append(ps, sps...)
			} else {
				var reader io.Reader
				reader = p
				const cte = "Content-Transfer-Encoding"
				if p.Header.Get(cte) == "base64" {
					reader = base64.NewDecoder(base64.StdEncoding, reader)
				}
				// Otherwise, just append the part to the list
				// Copy the part data into the buffer
				if _, err := io.Copy(&buf, reader); err != nil {
					return ps, err
				}
				ps = append(ps, &part{body: buf.Bytes(), header: p.Header})
			}
		}
	} else {
		// If it is not a multipart email, parse the body content as a single "part"
		switch hs.Get("Content-Transfer-Encoding") {
		case "quoted-printable":
			b = quotedprintable.NewReader(b)
		case "base64":
			b = base64.NewDecoder(base64.StdEncoding, b)
		}
		var buf bytes.Buffer
		if _, err := io.Copy(&buf, b); err != nil {
			return ps, err
		}
		ps = append(ps, &part{body: buf.Bytes(), header: hs})
	}
	return ps, nil
}

// Attach is used to attach content from an io.Reader to the email.
// Required parameters include an io.Reader, the desired filename for the attachment, and the Content-Type
// The function will return the created Attachment for reference, as well as nil for the error, if successful.
func (e *Email) Attach(r io.Reader, filename string, c string) (a *Attachment, err error) {
	var buffer bytes.Buffer
	if _, err = io.Copy(&buffer, r); err != nil {
		return
	}
	at := &Attachment{
		Filename:    filename,
		ContentType: c,
		Header:      textproto.MIMEHeader{},
		Content:     buffer.Bytes(),
	}
	e.Attachments = append(e.Attachments, at)
	return at, nil
}

// AttachFile is used to attach content to the email.
// It attempts to open the file referenced by filename and, if successful, creates an Attachment.
// This Attachment is then appended to the slice of Email.Attachments.
// The function will then return the Attachment for reference, as well as nil for the error, if successful.
func (e *Email) AttachFile(filename string) (a *Attachment, err error) {
	f, err := os.Open(filename)
	if err != nil {
		return
	}
	defer f.Close()

	ct := mime.TypeByExtension(filepath.Ext(filename))
	basename := filepath.Base(filename)
	return e.Attach(f, basename, ct)
}

// msgHeaders merges the Email's various fields and custom headers together in a
// standards compliant way to create a MIMEHeader to be used in the resulting
// message. It does not alter e.Headers.
//
// "e"'s fields To, Cc, From, Subject will be used unless they are present in
// e.Headers. Unless set in e.Headers, "Date" will filled with the current time.
func (e *Email) msgHeaders() (textproto.MIMEHeader, error) {
	res := make(textproto.MIMEHeader, len(e.Headers)+6)
	if e.Headers != nil {
		for _, h := range []string{"Reply-To", "To", "Cc", "From", "Subject", "Date", "Message-Id", "MIME-Version"} {
			if v, ok := e.Headers[h]; ok {
				res[h] = v
			}
		}
	}
	// Set headers if there are values.
	if _, ok := res["Reply-To"]; !ok && len(e.ReplyTo) > 0 {
		res.Set("Reply-To", strings.Join(e.ReplyTo, ", "))
	}
	if _, ok := res["To"]; !ok && len(e.To) > 0 {
		res.Set("To", strings.Join(e.To, ", "))
	}
	if _, ok := res["Cc"]; !ok && len(e.Cc) > 0 {
		res.Set("Cc", strings.Join(e.Cc, ", "))
	}
	if _, ok := res["Subject"]; !ok && e.Subject != "" {
		res.Set("Subject", e.Subject)
	}
	if _, ok := res["Message-Id"]; !ok {
		id, err := generateMessageID()
		if err != nil {
			return nil, err
		}
		res.Set("Message-Id", id)
	}
	// Date and From are required headers.
	if _, ok := res["From"]; !ok {
		res.Set("From", e.From)
	}
	if _, ok := res["Date"]; !ok {
		res.Set("Date", time.Now().Format(time.RFC1123Z))
	}
	if _, ok := res["MIME-Version"]; !ok {
		res.Set("MIME-Version", "1.0")
	}
	for field, vals := range e.Headers {
		if _, ok := res[field]; !ok {
			res[field] = vals
		}
	}
	return res, nil
}

func writeMessage(buff io.Writer, msg []byte, multipart bool, mediaType string, w *multipart.Writer) error {
	if multipart {
		header := textproto.MIMEHeader{
			"Content-Type":              {mediaType + "; charset=UTF-8"},
			"Content-Transfer-Encoding": {"quoted-printable"},
		}
		if _, err := w.CreatePart(header); err != nil {
			return err
		}
	}

	qp := quotedprintable.NewWriter(buff)
	// Write the text
	if _, err := qp.Write(msg); err != nil {
		return err
	}
	return qp.Close()
}

func (e *Email) categorizeAttachments() (htmlRelated, others []*Attachment) {
	for _, a := range e.Attachments {
		if a.HTMLRelated {
			htmlRelated = append(htmlRelated, a)
		} else {
			others = append(others, a)
		}
	}
	return
}

// Bytes converts the Email object to a []byte representation, including all needed MIMEHeaders, boundaries, etc.
func (e *Email) Bytes() ([]byte, error) {
	// TODO: better guess buffer size
	buff := bytes.NewBuffer(make([]byte, 0, 4096))

	headers, err := e.msgHeaders()
	if err != nil {
		return nil, err
	}

	htmlAttachments, otherAttachments := e.categorizeAttachments()
	if len(e.HTML) == 0 && len(htmlAttachments) > 0 {
		return nil, errors.New("there are HTML attachments, but no HTML body")
	}

	var (
		isMixed       = len(otherAttachments) > 0
		isAlternative = len(e.Text) > 0 && len(e.HTML) > 0
		isRelated     = len(e.HTML) > 0 && len(htmlAttachments) > 0
	)

	var w *multipart.Writer
	if isMixed || isAlternative || isRelated {
		w = multipart.NewWriter(buff)
	}
	switch {
	case isMixed:
		headers.Set("Content-Type", "multipart/mixed;\r\n boundary="+w.Boundary())
	case isAlternative:
		headers.Set("Content-Type", "multipart/alternative;\r\n boundary="+w.Boundary())
	case isRelated:
		headers.Set("Content-Type", "multipart/related;\r\n boundary="+w.Boundary())
	case len(e.HTML) > 0:
		headers.Set("Content-Type", "text/html; charset=UTF-8")
		headers.Set("Content-Transfer-Encoding", "quoted-printable")
	default:
		headers.Set("Content-Type", "text/plain; charset=UTF-8")
		headers.Set("Content-Transfer-Encoding", "quoted-printable")
	}
	headerToBytes(buff, headers)
	_, err = io.WriteString(buff, "\r\n")
	if err != nil {
		return nil, err
	}

	// Check to see if there is a Text or HTML field
	if len(e.Text) > 0 || len(e.HTML) > 0 {
		var subWriter *multipart.Writer

		if isMixed && isAlternative {
			// Create the multipart alternative part
			subWriter = multipart.NewWriter(buff)
			header := textproto.MIMEHeader{
				"Content-Type": {"multipart/alternative;\r\n boundary=" + subWriter.Boundary()},
			}
			if _, err := w.CreatePart(header); err != nil {
				return nil, err
			}
		} else {
			subWriter = w
		}
		// Create the body sections
		if len(e.Text) > 0 {
			// Write the text
			if err := writeMessage(buff, e.Text, isMixed || isAlternative, "text/plain", subWriter); err != nil {
				return nil, err
			}
		}
		if len(e.HTML) > 0 {
			messageWriter := subWriter
			var relatedWriter *multipart.Writer
			if (isMixed || isAlternative) && len(htmlAttachments) > 0 {
				relatedWriter = multipart.NewWriter(buff)
				header := textproto.MIMEHeader{
					"Content-Type": {"multipart/related;\r\n boundary=" + relatedWriter.Boundary()},
				}
				if _, err := subWriter.CreatePart(header); err != nil {
					return nil, err
				}

				messageWriter = relatedWriter
			} else if isRelated && len(htmlAttachments) > 0 {
				relatedWriter = w
				messageWriter = w
			}
			// Write the HTML
			if err := writeMessage(buff, e.HTML, isMixed || isAlternative || isRelated, "text/html", messageWriter); err != nil {
				return nil, err
			}
			if len(htmlAttachments) > 0 {
				for _, a := range htmlAttachments {
					a.setDefaultHeaders()
					ap, err := relatedWriter.CreatePart(a.Header)
					if err != nil {
						return nil, err
					}
					// Write the base64Wrapped content to the part
					base64Wrap(ap, a.Content)
				}

				if isMixed || isAlternative {
					relatedWriter.Close()
				}
			}
		}
		if isMixed && isAlternative {
			if err := subWriter.Close(); err != nil {
				return nil, err
			}
		}
	}
	// Create attachment part, if necessary
	for _, a := range otherAttachments {
		a.setDefaultHeaders()
		ap, err := w.CreatePart(a.Header)
		if err != nil {
			return nil, err
		}
		// Write the base64Wrapped content to the part
		base64Wrap(ap, a.Content)
	}
	if isMixed || isAlternative || isRelated {
		if err := w.Close(); err != nil {
			return nil, err
		}
	}
	return buff.Bytes(), nil
}

// Send an email using the given host and SMTP auth (optional), returns any error thrown by smtp.SendMail
// This function merges the To, Cc, and Bcc fields and calls the smtp.SendMail function using the Email.Bytes() output as the message
func (e *Email) Send(addr string, a smtp.Auth) error {
	// Merge the To, Cc, and Bcc fields
	to := make([]string, 0, len(e.To)+len(e.Cc)+len(e.Bcc))
	to = append(append(append(to, e.To...), e.Cc...), e.Bcc...)
	for i := 0; i < len(to); i++ {
		addr, err := mail.ParseAddress(to[i])
		if err != nil {
			return err
		}
		to[i] = addr.Address
	}
	// Check to make sure there is at least one recipient and one "From" address
	if e.From == "" || len(to) == 0 {
		return errors.New("Must specify at least one From address and one To address")
	}
	sender, err := e.parseSender()
	if err != nil {
		return err
	}
	raw, err := e.Bytes()
	if err != nil {
		return err
	}
	return smtp.SendMail(addr, a, sender, to, raw)
}

// Select and parse an SMTP envelope sender address.  Choose Email.Sender if set, or fallback to Email.From.
func (e *Email) parseSender() (string, error) {
	if e.Sender != "" {
		sender, err := mail.ParseAddress(e.Sender)
		if err != nil {
			return "", err
		}
		return sender.Address, nil
	} else {
		from, err := mail.ParseAddress(e.From)
		if err != nil {
			return "", err
		}
		return from.Address, nil
	}
}

// SendWithTLS sends an email over tls with an optional TLS config.
//
// The TLS Config is helpful if you need to connect to a host that is used an untrusted
// certificate.
func (e *Email) SendWithTLS(addr string, a smtp.Auth, t *tls.Config) error {
	// Merge the To, Cc, and Bcc fields
	to := make([]string, 0, len(e.To)+len(e.Cc)+len(e.Bcc))
	to = append(append(append(to, e.To...), e.Cc...), e.Bcc...)
	for i := 0; i < len(to); i++ {
		addr, err := mail.ParseAddress(to[i])
		if err != nil {
			return err
		}
		to[i] = addr.Address
	}
	// Check to make sure there is at least one recipient and one "From" address
	if e.From == "" || len(to) == 0 {
		return errors.New("Must specify at least one From address and one To address")
	}
	sender, err := e.parseSender()
	if err != nil {
		return err
	}
	raw, err := e.Bytes()
	if err != nil {
		return err
	}

	conn, err := tls.Dial("tcp", addr, t)
	if err != nil {
		return err
	}

	c, err := smtp.NewClient(conn, t.ServerName)
	if err != nil {
		return err
	}
	defer c.Close()
	if err = c.Hello("localhost"); err != nil {
		return err
	}

	if a != nil {
		if ok, _ := c.Extension("AUTH"); ok {
			if err = c.Auth(a); err != nil {
				return err
			}
		}
	}
	if err = c.Mail(sender); err != nil {
		return err
	}
	for _, addr := range to {
		if err = c.Rcpt(addr); err != nil {
			return err
		}
	}
	w, err := c.Data()
	if err != nil {
		return err
	}
	_, err = w.Write(raw)
	if err != nil {
		return err
	}
	err = w.Close()
	if err != nil {
		return err
	}
	return c.Quit()
}

// SendWithStartTLS sends an email over TLS using STARTTLS with an optional TLS config.
//
// The TLS Config is helpful if you need to connect to a host that is used an untrusted
// certificate.
func (e *Email) SendWithStartTLS(addr string, a smtp.Auth, t *tls.Config) error {
	// Merge the To, Cc, and Bcc fields
	to := make([]string, 0, len(e.To)+len(e.Cc)+len(e.Bcc))
	to = append(append(append(to, e.To...), e.Cc...), e.Bcc...)
	for i := 0; i < len(to); i++ {
		addr, err := mail.ParseAddress(to[i])
		if err != nil {
			return err
		}
		to[i] = addr.Address
	}
	// Check to make sure there is at least one recipient and one "From" address
	if e.From == "" || len(to) == 0 {
		return errors.New("Must specify at least one From address and one To address")
	}
	sender, err := e.parseSender()
	if err != nil {
		return err
	}
	raw, err := e.Bytes()
	if err != nil {
		return err
	}

	// Taken from the standard library
	// https://github.com/golang/go/blob/master/src/net/smtp/smtp.go#L328
	c, err := smtp.Dial(addr)
	if err != nil {
		return err
	}
	defer c.Close()
	if err = c.Hello("localhost"); err != nil {
		return err
	}
	// Use TLS if available
	if ok, _ := c.Extension("STARTTLS"); ok {
		if err = c.StartTLS(t); err != nil {
			return err
		}
	}

	if a != nil {
		if ok, _ := c.Extension("AUTH"); ok {
			if err = c.Auth(a); err != nil {
				return err
			}
		}
	}
	if err = c.Mail(sender); err != nil {
		return err
	}
	for _, addr := range to {
		if err = c.Rcpt(addr); err != nil {
			return err
		}
	}
	w, err := c.Data()
	if err != nil {
		return err
	}
	_, err = w.Write(raw)
	if err != nil {
		return err
	}
	err = w.Close()
	if err != nil {
		return err
	}
	return c.Quit()
}

// Attachment is a struct representing an email attachment.
// Based on the mime/multipart.FileHeader struct, Attachment contains the name, MIMEHeader, and content of the attachment in question
type Attachment struct {
	Filename    string
	ContentType string
	Header      textproto.MIMEHeader
	Content     []byte
	HTMLRelated bool
}

func (at *Attachment) setDefaultHeaders() {
	contentType := "application/octet-stream"
	if len(at.ContentType) > 0 {
		contentType = at.ContentType
	}
	at.Header.Set("Content-Type", contentType)

	if len(at.Header.Get("Content-Disposition")) == 0 {
		disposition := "attachment"
		if at.HTMLRelated {
			disposition = "inline"
		}
		at.Header.Set("Content-Disposition", fmt.Sprintf("%s;\r\n filename=\"%s\"", disposition, at.Filename))
	}
	if len(at.Header.Get("Content-ID")) == 0 {
		at.Header.Set("Content-ID", fmt.Sprintf("<%s>", at.Filename))
	}
	if len(at.Header.Get("Content-Transfer-Encoding")) == 0 {
		at.Header.Set("Content-Transfer-Encoding", "base64")
	}
}

// base64Wrap encodes the attachment content, and wraps it according to RFC 2045 standards (every 76 chars)
// The output is then written to the specified io.Writer
func base64Wrap(w io.Writer, b []byte) {
	// 57 raw bytes per 76-byte base64 line.
	const maxRaw = 57
	// Buffer for each line, including trailing CRLF.
	buffer := make([]byte, MaxLineLength+len("\r\n"))
	copy(buffer[MaxLineLength:], "\r\n")
	// Process raw chunks until there's no longer enough to fill a line.
	for len(b) >= maxRaw {
		base64.StdEncoding.Encode(buffer, b[:maxRaw])
		w.Write(buffer)
		b = b[maxRaw:]
	}
	// Handle the last chunk of bytes.
	if len(b) > 0 {
		out := buffer[:base64.StdEncoding.EncodedLen(len(b))]
		base64.StdEncoding.Encode(out, b)
		out = append(out, "\r\n"...)
		w.Write(out)
	}
}

// headerToBytes renders "header" to "buff". If there are multiple values for a
// field, multiple "Field: value\r\n" lines will be emitted.
func headerToBytes(buff io.Writer, header textproto.MIMEHeader) {
	for field, vals := range header {
		for _, subval := range vals {
			// bytes.Buffer.Write() never returns an error.
			io.WriteString(buff, field)
			io.WriteString(buff, ": ")
			// Write the encoded header if needed
			switch {
			case field == "Content-Type" || field == "Content-Disposition":
				buff.Write([]byte(subval))
			case field == "From" || field == "To" || field == "Cc" || field == "Bcc":
				participants := strings.Split(subval, ",")
				for i, v := range participants {
					addr, err := mail.ParseAddress(v)
					if err != nil {
						continue
					}
					participants[i] = addr.String()
				}
				buff.Write([]byte(strings.Join(participants, ", ")))
			default:
				buff.Write([]byte(mime.QEncoding.Encode("UTF-8", subval)))
			}
			io.WriteString(buff, "\r\n")
		}
	}
}

var maxBigInt = big.NewInt(math.MaxInt64)

// generateMessageID generates and returns a string suitable for an RFC 2822
// compliant Message-ID, e.g.:
// <1444789264909237300.3464.1819418242800517193@DESKTOP01>
//
// The following parameters are used to generate a Message-ID:
// - The nanoseconds since Epoch
// - The calling PID
// - A cryptographically random int64
// - The sending hostname
func generateMessageID() (string, error) {
	t := time.Now().UnixNano()
	pid := os.Getpid()
	rint, err := rand.Int(rand.Reader, maxBigInt)
	if err != nil {
		return "", err
	}
	h, err := os.Hostname()
	// If we can't get the hostname, we'll use localhost
	if err != nil {
		h = "localhost.localdomain"
	}
	msgid := fmt.Sprintf("<%d.%d.%d@%s>", t, pid, rint, h)
	return msgid, nil
}<|MERGE_RESOLUTION|>--- conflicted
+++ resolved
@@ -123,46 +123,6 @@
 				e.Subject = subj
 			}
 			delete(hdrs, h)
-<<<<<<< HEAD
-		case h == "To":
-			for _, toA := range v {
-				w := strings.Split(toA, ",")
-				for _, to := range w {
-					tt, err := (&mime.WordDecoder{}).DecodeHeader(strings.TrimSpace(to))
-					if err == nil {
-						e.To = append(e.To, tt)
-					} else {
-						e.To = append(e.To, to)
-					}
-				}
-			}
-			delete(hdrs, h)
-		case h == "Cc":
-			for _, ccA := range v {
-				w := strings.Split(ccA, ",")
-				for _, cc := range w {
-					tcc, err := (&mime.WordDecoder{}).DecodeHeader(strings.TrimSpace(cc))
-					if err == nil {
-						e.Cc = append(e.Cc, tcc)
-					} else {
-						e.Cc = append(e.Cc, cc)
-					}
-				}
-			}
-			delete(hdrs, h)
-		case h == "Bcc":
-			for _, bccA := range v {
-				w := strings.Split(bccA, ",")
-				for _, bcc := range w {
-					tbcc, err := (&mime.WordDecoder{}).DecodeHeader(strings.TrimSpace(bcc))
-					if err == nil {
-						e.Bcc = append(e.Bcc, tbcc)
-					} else {
-						e.Bcc = append(e.Bcc, bcc)
-					}
-				}
-			}
-=======
 		case "To":
 			e.To = handleAddressList(v)
 			delete(hdrs, h)
@@ -174,7 +134,6 @@
 			delete(hdrs, h)
 		case "Reply-To":
 			e.ReplyTo = handleAddressList(v)
->>>>>>> 943e75fe
 			delete(hdrs, h)
 		case "From":
 			e.From = v[0]
@@ -207,11 +166,7 @@
 				return e, err
 			}
 			filename, filenameDefined := params["filename"]
-<<<<<<< HEAD
-			if cd == "attachment" || (cd == "inline" && filenameDefined){
-=======
 			if cd == "attachment" || (cd == "inline" && filenameDefined) {
->>>>>>> 943e75fe
 				_, err = e.Attach(bytes.NewReader(p.body), filename, ct)
 				if err != nil {
 					return e, err
